--- conflicted
+++ resolved
@@ -160,11 +160,8 @@
       LOG.info(" Submission policy is " + policy.name());
       statistics = new Statistics(conf, policy.getPollingInterval(), startFlag);
       monitor = createJobMonitor(statistics);
-<<<<<<< HEAD
       // 作业submitter线程数
-=======
       // 如果提交策略是串行，只有一个线程提交; 如果是压力测试或REPLAY,线程数为核数+1
->>>>>>> 17008411
       int noOfSubmitterThreads = (policy == GridmixJobSubmissionPolicy.SERIAL) ? 1
           : Runtime.getRuntime().availableProcessors() + 1;
       //建立作业提交者, 然后建立作业工厂
