--- conflicted
+++ resolved
@@ -141,12 +141,9 @@
   protected org.apache.hadoop.mapreduce.OutputCommitter committer;
   protected String username;
   protected final Counters.Counter spilledRecordsCounter;
-<<<<<<< HEAD
   private int numSlotsRequired;
-=======
   private String pidFile = "";
   protected TaskUmbilicalProtocol umbilical;
->>>>>>> b0e3688b
 
   ////////////////////////////////////////////
   // Constructors
