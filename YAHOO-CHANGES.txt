--- conflicted
+++ resolved
@@ -4,7 +4,6 @@
 to this release in the order indicated. This is in addition to
 the patches applied from issues referenced in CHANGES.txt.
 
-<<<<<<< HEAD
     MAPREDUCE-1316. Fixes a memory leak of TaskInProgress instances in
     the jobtracker. (Amar Kamat via yhemanth)
 
@@ -137,8 +136,6 @@
     (Ravi Gummadi via yhemanth)
 
 yahoo-hadoop-0.20.1-3195383006
-=======
-yahoo-hadoop-0.20.9
 
     HADOOP-5879. Read compression level and strategy from Configuration for
     gzip compression. (He Yongqiang via cdouglas)
@@ -154,7 +151,6 @@
 
 yahoo-hadoop-0.20.1-3195383008
 
->>>>>>> ca5a4759
     HADOOP-6521. Fix backward compatiblity issue with umask when applications 
     use deprecated param dfs.umask in configuration or use 
     FsPermission.setUMask(). (suresh)
